--- conflicted
+++ resolved
@@ -92,17 +92,10 @@
 )
 
 PANEL_NAMES = {
-<<<<<<< HEAD
-    START_FRAME: "Select pixelation start frame",
-    START_AREA: "Select pixelation start frame and area. Then right-click (or 'Next')",
-    END_FRAME: "Select pixelation end frame",
-    STOP_AREA: "Select pixelation end frame and area. Then right-click (or 'Next'), then 'Apply'",
-=======
     FIRST_FRAME: "Cut video at beginning",
     LAST_FRAME: "Cut video at end",
-    START_AREA: "Select pixelation start",
-    STOP_AREA: "Select pixelation end",
->>>>>>> 63b84a67
+    START_AREA: "Select pixelation start frame and area. Then right-click (or 'Next')",
+    STOP_AREA: "Select pixelation end frame and area. Then right-click (or 'Next'), then 'Apply'",
     PREVIEW: "Preview/Export",
 }
 
